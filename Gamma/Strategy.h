#ifndef GAMMA_STRATEGY_H_INC
#define GAMMA_STRATEGY_H_INC

/*	Gamma - Generic processing library
	See COPYRIGHT file for authors and license information */

// Function objects representing algorithms
/// \defgroup Strategies Strategies

// \defgroup ipl Interpolation

#include "Gamma/Access.h"
#include "Gamma/Containers.h"
#include "Gamma/ipl.h"
#include "Gamma/scl.h"

namespace gam{

/// Gamma supports several interpolation strategies.  These can be used, for example,
/// to make a delay line whose delay amount is a non-integer number of samples.
/// Julius Smith's <A HREF="https://ccrma.stanford.edu/~jos/pasp/Delay_Line_Interpolation.html">
/// Delay-Line Interpolation page</A>
/// \defgroup ipl Random-access Interpolation Strategies
namespace ipl{

/// Truncating random-access interpolation strategy

/// \ingroup Strategies, ipl
template <class T>
struct Trunc{

	ipl::Type type() const { return TRUNC; }
	void type(ipl::Type v){}

	/// Return interpolated element from power-of-2 array
	T operator()(const ArrayPow2<T>& a, uint32_t phase) const{
		return a.atPhase(phase);
	}

	/// Return interpolated element from array

	/// \tparam AccessStrategy	access strategy type (\sa access)
	///
	/// \param[in] acc			access strategy
	/// \param[in] src			source array
	/// \param[in] iInt			integer part of index
	/// \param[in] iFrac		fractional part of index, in [0, 1)
	/// \param[in] max			maximum index for accessing
	/// \param[in] min			minimum index for accessing
	template <class AccessStrategy>
	T operator()(const AccessStrategy& acc, const T * src, index_t iInt, double iFrac, index_t max, index_t min=0) const{
		return src[iInt];
	}

	T operator()(const T * src, index_t iInt, double iFrac, index_t max, index_t min=0) const{
		return (*this)(acc::Wrap(), src, iInt, iFrac, max, min);
	}
};


/// Nearest neighbor random-access interpolation strategy
    
/// \ingroup Strategies, ipl
template <class T>
struct Round{

	ipl::Type type() const { return ROUND; }
	void type(ipl::Type v){}

	/// Return interpolated element from power-of-2 array
	T operator()(const ArrayPow2<T>& src, uint32_t phase) const{
		// accessing normally truncates, so add half fraction to round
		return src.atPhase(phase + (src.oneIndex()>>1));
	}

	/// Return interpolated element from array

	/// \tparam AccessStrategy	access strategy type (\sa access)
	///
	/// \param[in] acc			access strategy
	/// \param[in] src			source array
	/// \param[in] iInt			integer part of index
	/// \param[in] iFrac		fractional part of index, in [0, 1)
	/// \param[in] max			maximum index for accessing
	/// \param[in] min			minimum index for accessing
	template <class AccessStrategy>
	T operator()(const AccessStrategy& acc, const T * src, index_t iInt, double iFrac, index_t max, index_t min=0) const{
		return ipl::nearest(
			iFrac,
			src[iInt],
			src[acc.mapP1(iInt+1, max, min)]
		);
	}

	T operator()(const T * src, index_t iInt, double iFrac, index_t max, index_t min=0) const{
		return (*this)(acc::Wrap(), src, iInt, iFrac, max, min);
	}
};


/// Linear random-access interpolation strategy
    
/// \ingroup Strategies, ipl
template <class T>
struct Linear{

	ipl::Type type() const { return LINEAR; }
	void type(ipl::Type v){}

	/// Return interpolated element from power-of-2 array
	T operator()(const ArrayPow2<T>& a, uint32_t phase) const{
		return ipl::linear(
			a.fraction(phase),
			a.atPhase(phase),
			a.atPhase(phase + a.oneIndex())
		);
	}

	/// Return interpolated element from array

	/// \tparam AccessStrategy	access strategy type (\sa access)
	///
	/// \param[in] acc			access strategy
	/// \param[in] src			source array
	/// \param[in] iInt			integer part of index
	/// \param[in] iFrac		fractional part of index, in [0, 1)
	/// \param[in] max			maximum index for accessing
	/// \param[in] min			minimum index for accessing
	template <class AccessStrategy>
	T operator()(const AccessStrategy& acc, const T * src, index_t iInt, double iFrac, index_t max, index_t min=0) const{
		return ipl::linear(
			iFrac,
			src[iInt],
			src[acc.mapP1(iInt+1, max, min)]
		);
	}

	T operator()(const T * src, index_t iInt, double iFrac, index_t max, index_t min=0) const{
		return (*this)(acc::Wrap(), src, iInt, iFrac, max, min);
	}
};


/// Cubic random-access interpolation strategy
    
/// \ingroup Strategies, ipl
template <class T>
struct Cubic{

	ipl::Type type() const { return CUBIC; }
	void type(ipl::Type v){}

	/// Return interpolated element from power-of-2 array
	T operator()(const ArrayPow2<T>& a, uint32_t phase) const{
		uint32_t one = a.oneIndex();
		return ipl::cubic(
			a.fraction(phase),
			a.atPhase(phase - one),
			a.atPhase(phase),
			a.atPhase(phase + one),
			a.atPhase(phase + (one<<1))
		);
	}

	/// Return interpolated element from array

	/// \tparam AccessStrategy	access strategy type (\sa access)
	///
	/// \param[in] acc			access strategy
	/// \param[in] src			source array
	/// \param[in] iInt			integer part of index
	/// \param[in] iFrac		fractional part of index, in [0, 1)
	/// \param[in] max			maximum index for accessing
	/// \param[in] min			minimum index for accessing
	template <class AccessStrategy>
	T operator()(const AccessStrategy& acc, const T * src, index_t iInt, double iFrac, index_t max, index_t min=0) const{
		return ipl::cubic(
			iFrac,
			src[acc.mapM1(iInt-1, max, min)],
			src[iInt],
			src[acc.mapP1(iInt+1, max, min)],
			src[acc.map  (iInt+2, max, min)]
		);
	}

	T operator()(const T * src, index_t iInt, double iFrac, index_t max, index_t min=0) const{
		return (*this)(acc::Wrap(), src, iInt, iFrac, max, min);
	}
/*
	// TODO: is it worth trying to support strided arrays?
	template <class AccessStrategy>
	T operator()(const AccessStrategy& s, const Array<T>& a, index_t iInt, double iFrac, index_t max, index_t min, index_t str) const{		
		return ipl::cubic(
			iFrac,
			a[s.map(iInt-str, max, min)],
			a[iInt],
			a[s.map(iInt+str, max, min)],
			a[s.map(iInt+(str<<1), max, min)]
		);
	}

	T operator()(const Array<T>& a, index_t iInt, double iFrac, index_t max, index_t min, index_t str) const{
		return (*this)(acc::Wrap(), a, iInt,iFrac, max,min,str);
	}
*/
};


/// Allpass random-access interpolation strategy
    
/// \ingroup Strategies, ipl
template <class T>
struct AllPass{

	AllPass(T prev=0): prev(prev){}

	ipl::Type type() const { return ALLPASS; }
	void type(ipl::Type v){}

	/// Return interpolated element from power-of-2 array
	T operator()(const ArrayPow2<T>& a, uint32_t phase) const{
		return ipl::allpass(
			a.fraction(phase), 
			a.atPhase(phase), 
			a.atPhase(phase + a.oneIndex()),
			prev
		);
	}

	/// Return interpolated element from array

	/// \tparam AccessStrategy	access strategy type (\sa access)
	///
	/// \param[in] acc			access strategy
	/// \param[in] src			source array
	/// \param[in] iInt			integer part of index
	/// \param[in] iFrac		fractional part of index, in [0, 1)
	/// \param[in] max			maximum index for accessing
	/// \param[in] min			minimum index for accessing
	template <class AccessStrategy>
	T operator()(const AccessStrategy& acc, const T * src, index_t iInt, double iFrac, index_t max, index_t min=0) const{
		return ipl::allpass(
			iFrac,
			src[iInt],
			src[acc.mapP1(iInt+1, max, min)],
			prev
		);
	}

	T operator()(const T * src, index_t iInt, double iFrac, index_t max, index_t min=0) const{
		return (*this)(acc::Wrap(), src, iInt, iFrac, max, min);
	}
	
	mutable T prev;
};


/// Dynamically switchable random-access interpolation strategy
    
/// \ingroup Strategies, ipl
template <class T>
struct Switchable{

	Switchable(): mType(TRUNC){}
	
	ipl::Type type() const { return mType; }
	void type(ipl::Type v){ mType=v; }

	/// Return interpolated element from power-of-2 array
	T operator()(const ArrayPow2<T>& a, uint32_t phase) const{		
		switch(mType){
			case ROUND:		return round	(a, phase);
			case LINEAR:	return linear	(a, phase);
			case CUBIC:		return cubic	(a, phase);
			case ALLPASS:	return allpass	(a, phase);
			default:		return trunc	(a, phase);
		}
	}

	template <class AccessStrategy>
	T operator()(const AccessStrategy& s, const Array<T>& a, index_t iInt, double iFrac, index_t max, index_t min=0) const{
		switch(mType){
			case ROUND:		return round	(s,a,iInt,iFrac,max,min);
			case LINEAR:	return linear	(s,a,iInt,iFrac,max,min);
			case CUBIC:		return cubic	(s,a,iInt,iFrac,max,min);
			case ALLPASS:	return allpass	(s,a,iInt,iFrac,max,min);
			default:		return trunc	(s,a,iInt,iFrac,max,min);
		}
	}

	T operator()(const Array<T>& a, index_t iInt, double iFrac, index_t max, index_t min=0) const{
		switch(mType){
			case ROUND:		return round	(a,iInt,iFrac,max,min);
			case LINEAR:	return linear	(a,iInt,iFrac,max,min);
			case CUBIC:		return cubic	(a,iInt,iFrac,max,min);
			case ALLPASS:	return allpass	(a,iInt,iFrac,max,min);
			default:		return trunc	(a,iInt,iFrac,max,min);
		}
	}

protected:
	ipl::Type mType;
	Trunc<T> trunc;
	Round<T> round;
	Linear<T> linear;
	Cubic<T> cubic;
	AllPass<T> allpass;
};

} // ipl::



/// Sequence (stream-based) interpolation strategies

// interface:
// 
// method		desc
// ()			return value at fraction
// push			push new value into interpolation window

/// \defgroup iplSeq Sequence Interpolation Strategies
namespace iplSeq{

	/// Base class for sequence interpolation strategies
    
    /// \ingroup Strategies, iplSeq
	template <uint32_t N, class T>
	struct Base{
		Base(const T& v=0){ set(v); }
	
		/// Push a new value onto sequence
		void push(T va){ for(uint32_t i=N-1; i>0; --i) v[i]=v[i-1]; v[0]=va; }
		
		/// Set sequence history to value
		void set(T va){ for(uint32_t i=0; i<N; ++i) v[i]=va; }	
		
		/// Get current sequence value
		T val() const { return v[0]; }
		
		/// Set current sequence value
		void val(const T& va){ v[0]=va; }
			
		T v[N];	///< Value buffer, 0 is newest, N-1 is oldest
	};

<<<<<<< HEAD
	/// Truncating sequence interpolation strategy

    /// \ingroup Strategies, iplSeq
=======
	/// Non-interpolating sequence interpolation strategy
    
    /// \ingroup iplSeq
>>>>>>> 66aa5f2b
	template <class T>
	struct None : public Base<1,T>{
		using Base<1,T>::v;
		None(const T& v=0): Base<1,T>(v){}
		T operator()(float f) const { return v[0]; }
	};

	/// Truncating sequence interpolation strategy
    
    /// \ingroup iplSeq
	template <class T>
	struct Trunc : public Base<2,T>{
		using Base<2,T>::v;
		Trunc(const T& v=0): Base<2,T>(v){}
		T operator()(float f) const { return v[1]; }
	};

	/// Round half up sequence interpolation strategy
    
    /// \ingroup iplSeq
	template <class T>
	struct Round : public Base<2,T>{
		using Base<2,T>::v;
		Round(const T& v=0): Base<2,T>(v){}
		T operator()(float f) const { return ipl::nearest(f, v[1], v[0]); }
	};

	/// Linear sequence interpolation strategy
    
    /// \ingroup Strategies, iplSeq
	template <class T>
	struct Linear : public Base<2,T>{
		using Base<2,T>::v;
		Linear(const T& v=0): Base<2,T>(v){}
		T operator()(float f) const { return ipl::linear(f, v[1], v[0]); }
	};

	/// Cubic sequence interpolation strategy
    
    /// \ingroup Strategies, iplSeq
	template <class T>
	struct Cubic : public Base<4,T>{
		using Base<4,T>::v;
		Cubic(const T& v=0): Base<4,T>(v){}
		T operator()(float f) const { return ipl::cubic(f, v[3], v[2], v[1], v[0]); }
		T val() const { return v[1]; }
		void val(const T& va){ v[1]=va; }
	};

	/// Cosine sequence interpolation strategy
    
    /// \ingroup Strategies, iplSeq
	template <class T>
	struct Cosine : public Base<2,T>{
		using Base<2,T>::v;
		Cosine(const T& v=0): Base<2,T>(v){}
		T operator()(float f) const { return ipl::linear(scl::mapSinUU(f), v[1], v[0]); }
	};

} // iplSeq::



/// Phase increment strategies

// The expected interface is:
//	uint32_t operator()(uint32_t& pos, uint32_t inc);	// fixed-point tap increment
//	bool done(uint32_t pos);							// fixed-point tap done reading
//	T operator()(T v, T max, T min);					// float tap post increment check
//	void reset();										// reset internal state, if any
    
/// \defgroup phsInc Phase Increment Strategies
namespace phsInc{

	/// Loop waveform indefinitely.
            
    /// \ingroup Strategies, phsInc
	struct Loop{
		void reset(){}
	
		uint32_t operator()(uint32_t& pos, uint32_t inc){ return pos+=inc; }
		bool done(uint32_t pos) const { return false; }
		
		template <class T>
		T operator()(T v, T inc, T max, T min){ return scl::wrap(v+inc, max, min); }
	};


	/// Play waveform one cycle, then hold at the end. A one-shot.
    
    /// \ingroup Strategies, phsInc
	struct OneShot{
		void reset(){}
	
		uint32_t operator()(uint32_t& pos, uint32_t inc){
			uint32_t prev = pos;
			pos += inc;
			if(~pos & prev & 0x80000000) pos = 0xffffffff;
			// pos3:	1101	inc = 0001
			// pos2:	1110
			// pos1:	1111
			// pos0:	0000	msb goes from 1 to 0
			return pos;
		}
		bool done(uint32_t pos) const { return pos == 0xffffffff; }
		
		template <class T>
		T operator()(T v, T inc, T max, T min){ return scl::clip(v+inc, max, min); }
	};


	/// Repeat waveform a fixed number of times, then hold at the end.
    
    /// \ingroup Strategies, phsInc
	struct NShot{
		NShot(){ number(1); reset(); }
		
		void reset(){ mCount=0; }

		uint32_t operator()(uint32_t& pos, uint32_t inc){
			uint32_t prev = pos;
			pos += inc;
			
			// Check MSB goes from 1 to 0
			// TODO: works only for positive increments and non-zero mNumber
			if((~pos & prev) & 0x80000000){
				if(++mCount >= mNumber) pos = 0xffffffff;
			}
			return pos;
		}
		
		bool done(uint32_t pos) const { return (mCount >= mNumber) && (pos == 0xffffffff); }
		
		template <class T>
		T operator()(T v, T inc, T max, T min){
			v += inc;
			if(v >= max || v < min) ++mCount;
			return mCount < mNumber ? scl::wrap(v, max, min) : scl::clip(v, max, min);
		}
		
		// Set number of repetitions
		NShot& number(uint32_t v){ mNumber=v; return *this; }

	private:
		uint32_t mNumber;
		uint32_t mCount;
	};


	/// Play waveform forward, backwards, forward, etc.  Like Wrap, loops indefinitely.
    
    /// \ingroup Strategies, phsInc
	struct PingPong{
		PingPong(): dir(0){}
	
		void reset(){ dir=0; }
	
		uint32_t operator()(uint32_t& pos, uint32_t inc){
			uint32_t prev = pos;
			pos += dir ? -inc : inc;
			if(~pos & prev & 0x80000000) dir^=1;
			return pos;
		}

		bool done(uint32_t pos) const { return false; }
		
		template <class T>
		T operator()(T v, T inc, T max, T min){		
			v += dir ? -inc : inc;
			long n;
			v = scl::fold(v, n, max, min);
			dir ^= n!=0;
			return v;
		}
		
		uint32_t dir;
	};


	/// Plays and holds waveform according to binary repeating pattern.
    
    /// \ingroup Strategies, phsInc
	struct Rhythm{
	
		Rhythm(){
			pattern(0,0);
			reset();
		}
	
		void reset(){ mPhase=0; mIndex=0; }

		uint32_t operator()(uint32_t& pos, uint32_t inc){
			uint32_t prev = mPhase;
			mPhase += inc;

			// Check MSB goes from 1 to 0
			// TODO: works only for positive increments
			if((~mPhase & prev) & 0x80000000){
				if(++mIndex >= mSize) mIndex=0;
			}

			uint32_t bit = (mPattern >> (mSize-1 - mIndex)) & 1UL;
			if(bit){
				pos = mPhase;
			}
			return pos;
		}
		
		Rhythm& pattern(uint32_t bits, uint16_t size){
			mPattern=bits;
			mSize=size;
			return *this;
		}
		
		Rhythm& pattern(const char* bits){
			mSize = strlen(bits);
			mPattern = 0;
			for(int i=0; i<mSize; ++i){
				mPattern |= (bits[i]!='.') << (mSize-1-i);
			}
			return *this;
		}
		
	private:
		uint32_t mPhase;
		uint32_t mPattern;
		uint16_t mIndex;
		uint16_t mSize;
	};

	typedef Loop Wrap;
	typedef OneShot Clip;
	typedef NShot Rep;
	typedef PingPong Fold;
	typedef Rhythm Pat;

} // phsInc::

namespace tap = phsInc;

} // gam::
#endif<|MERGE_RESOLUTION|>--- conflicted
+++ resolved
@@ -344,15 +344,9 @@
 		T v[N];	///< Value buffer, 0 is newest, N-1 is oldest
 	};
 
-<<<<<<< HEAD
-	/// Truncating sequence interpolation strategy
-
-    /// \ingroup Strategies, iplSeq
-=======
 	/// Non-interpolating sequence interpolation strategy
     
     /// \ingroup iplSeq
->>>>>>> 66aa5f2b
 	template <class T>
 	struct None : public Base<1,T>{
 		using Base<1,T>::v;
