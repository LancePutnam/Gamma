--- conflicted
+++ resolved
@@ -20,11 +20,7 @@
 	equally useful for non-real-time tasks.
 */
 
-<<<<<<< HEAD
-#define GAMMA_VERSION "0.9.8"
-=======
 #define GAMMA_VERSION "0.9.8x"
->>>>>>> dc14bb30
 //#define GAMMA_H_INC_ALL
 
 // Core Functions
